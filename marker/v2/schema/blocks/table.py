from typing import List

from tabled.formats import html_format
from tabled.schema import SpanTableCell

from marker.v2.schema import BlockTypes
from marker.v2.schema.blocks import Block


class Table(Block):
<<<<<<< HEAD
    block_type: BlockTypes = BlockTypes.Table
    cells: List[SpanTableCell] | None = None
=======
    block_type: str = "Table"
    cells: List[SpanTableCell] | None = None

    def assemble_html(self, child_blocks, parent_structure=None):
        return html_format(self.cells)
>>>>>>> 7556d534
<|MERGE_RESOLUTION|>--- conflicted
+++ resolved
@@ -8,13 +8,8 @@
 
 
 class Table(Block):
-<<<<<<< HEAD
     block_type: BlockTypes = BlockTypes.Table
-    cells: List[SpanTableCell] | None = None
-=======
-    block_type: str = "Table"
     cells: List[SpanTableCell] | None = None
 
     def assemble_html(self, child_blocks, parent_structure=None):
-        return html_format(self.cells)
->>>>>>> 7556d534
+        return html_format(self.cells)